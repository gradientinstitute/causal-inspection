# Copyright (c) Gradient Institute. All rights reserved.
# Licensed under the Apache 2.0 License.
"""Tests for model_evaluation module."""
import logging
from typing import Callable

import hypothesis as hyp
import hypothesis.strategies as hst
import numpy as np
import pytest
from cinspect.evaluators import Evaluator
from cinspect.model_evaluation import (_bootcross_split, bootcross_model,
                                       bootstrap_model, crossval_model)
from hypothesis import given
from numpy.random.mtrand import RandomState
from sklearn.base import BaseEstimator
from sklearn.dummy import DummyRegressor
from sklearn.linear_model import LinearRegression
from sklearn.model_selection._split import LeaveOneOut, TimeSeriesSplit
from sklearn.utils.validation import check_random_state

import test_utils
import testing_strategies

logger = logging.getLogger()


class _MockEstimator(BaseEstimator):
    def __init__(self):
        self.is_fitted = False

    def fit(self, X, y):
        self.is_fitted = True
        self.groups_called = False
        return self

    def predict(self, X, y=None):
        raise RuntimeError("Model evaluators should not call predict.")


class _MockGroupEstimator(_MockEstimator):
    def fit(self, X, y, groups=None):
        self.is_fitted = True
        self.groups_called = True if groups is not None else False
        return self


class _MockEvaluator(Evaluator):
    def __init__(self):
        self.eval = False
        self.prepare_call = False
        self.aggregate_call = False

    def prepare(self, estimator, X, y=None, random_state=None):
        assert not estimator.is_fitted
        assert not self.eval
        assert not self.aggregate_call
        self.prepare_call = True

    def evaluate(self, estimator, X, y=None):
        assert estimator.is_fitted
        assert not self.aggregate_call
        self.eval = True

    def aggregate(self, name=None, estimator_score=None, outdir=None):
        assert self.eval
        self.aggregate_call = True


model_evaluators = [crossval_model, bootstrap_model, bootcross_model]


@pytest.mark.parametrize("eval_func", model_evaluators)
def test_eval_function_calls(eval_func, make_simple_data):
    """Test the model evaluator functions are being called correctly."""
    estimator = _MockEstimator()
    evaluators = [_MockEvaluator()]
    X, y = make_simple_data

    evaluators = eval_func(estimator, X, y, evaluators)
    assert evaluators[0].aggregate_call  # type: ignore


@pytest.mark.parametrize("eval_func", [bootcross_model, bootstrap_model])
@pytest.mark.parametrize("estimator", [_MockGroupEstimator, _MockEstimator])
@pytest.mark.parametrize("flag", [True, False])
def test_groups_input(eval_func, estimator, flag, make_simple_data):
    """Test that groups are input to the estimator as expected."""
    estimator = _MockEstimator()
    evaluators = [_MockEvaluator()]
    X, y = make_simple_data

    evaluators = eval_func(estimator, X, y, evaluators, use_group_cv=flag)
    if isinstance(estimator, _MockGroupEstimator) and flag:
        assert estimator.groups_called
    else:
        assert not estimator.groups_called


class _MockRandomEvaluator(Evaluator):
    """Produce a random evaluation."""

    def __init__(self, sample_from_rng_with_distribution):
        """Produce a random evaluation, drawn using the given sampling function."""
        self._random_state = None
        self._results = []
        self._sample_from_rng_with_distribution = sample_from_rng_with_distribution
        pass

    def prepare(self, estimator, X, y=None, random_state=None):
        """Initialise using data; in this case, only the random state is used."""
        self._random_state = random_state

    def evaluate(self, estimator, X, y):
        """Evaluate estimator; in this case, the evaluation is random."""
        # pass through/seed/create new rng as appropriate
        self._random_state = check_random_state(self._random_state)
        result = self._sample_from_rng_with_distribution(self._random_state)
        # intended semantics is that repeated calls *append* to internal state
        self._results.append(result)

        return result

    def get_results(self):
        """Return (random) evaluation."""
        return self._results


random_seeds = [42, np.random.RandomState()]


@pytest.mark.parametrize("random_state", random_seeds)
@pytest.mark.parametrize("eval_func", model_evaluators)
def test_reproducible_function_calls(eval_func, random_state, make_simple_data):
    """Test that model evaluator functions produce same output given same input."""
    estimator = _MockEstimator()
    X, y = make_simple_data

    def sample_from_rng_with_distribution(rng):
        return rng.normal()

    evaluators_1 = [_MockRandomEvaluator(sample_from_rng_with_distribution)]
    evaluators_2 = [_MockRandomEvaluator(sample_from_rng_with_distribution)]

    evaluators_1_ = eval_func(estimator, X, y, evaluators_1, random_state=random_state)
    evaluators_2_ = eval_func(estimator, X, y, evaluators_2, random_state=random_state)

    # Two equality tests to allow for mutated OR new evaluators to be returned.
    # The interface leaves this ambiguous,
    # But the two assertions below should hold for any reasonable implementation.
    def all_results(evals):

        # get results from each evaluator in the list
        map(lambda ev: ev.get_results(), evals)

    # results of the evals passed to the model_evaluation function
    results_1 = all_results(evaluators_1)
    results_2 = all_results(evaluators_2)

    # results of evals returned by the model_evaluation function
    results_1_ = all_results(evaluators_1_)
    results_2_ = all_results(evaluators_2_)

    assert results_1 == results_2
    assert results_1_ == results_2_


class _MockLinearEstimator(BaseEstimator):
    def __init__(self, coefs):
        coefs = np.array(coefs)
        assert len(coefs.shape) == 1
        self._coefs = coefs

    def fit(self, X, y):
        pass

    def predict(self, X):
        y_pred = self._coefs @ X
        return y_pred


@test_utils.repeat_flaky_test(
    # replicate to reduce chance of false positive
    n_repeats=10, n_allowed_failures=1
    )
def test_bootstrap_samples_from_eval_distribution(
        make_simple_data, n_bootstraps=10, random_state=42
):
    """Test that true mean is in 95%CI of bootstrap samples.

    This is a sanity test of bootstrapping from an Evaluator
    that generates evaluations from a known distribution;
    it does not make meaningful use of an estimator.

    This is deterministic, assuming proper use of random seeds
    (so won't break unless a dependent use of rngs is changed,
    in which case there's a 5% chance of a false negative,
    in which case change the seed?)
    """
    random_state = check_random_state(random_state)
    estimator = _MockEstimator()
    X, y = make_simple_data

    # TODO: parametrise over eval_distribution
    mean = 0
    stdev = 1

    # with 95% probability,
    # mean in bs_mean +- bound.
    bound = 1.96 * (stdev / (np.sqrt(n_bootstraps)))

    def sample_from_normal(rng):
        return rng.normal(mean, stdev)

    evaluator = _MockRandomEvaluator(sample_from_normal)

    # seed from which to generate a sequence of random seeds
    [evaluator_] = bootstrap_model(
        estimator,
        X,
        y,
        [evaluator],
        replications=n_bootstraps,
        random_state=random_state,
    )
    results = evaluator_.get_results()
    bs_mean = np.mean(results)

    logger.info(f"Checking that {mean} is within {bs_mean} +- {bound}")

    within_bound = (mean >= bs_mean - bound) and (mean <= bs_mean + bound)

    return within_bound


@pytest.mark.parametrize("random_state", random_seeds)
@pytest.mark.parametrize("test_size", [100, 300])
def test_bootcross_split(random_state, test_size):
    """Make sure the bootstrap - splitting is working as intended."""
    N = 1000
    random_state = check_random_state(random_state)
    tri, tsi = _bootcross_split(N, test_size, random_state)

    # Test size of test set
    assert len(tsi) == test_size

    # Make sure training and testing are not overlapping
    assert len(set(tri).intersection(set(tsi))) == 0

<<<<<<< HEAD
=======

>>>>>>> c2471488
# ---------- Fuzz-test bootstrap_model -------------

# * Helpers *


estimator_strategy = hst.one_of(
    hst.builds(DummyRegressor), hst.builds(LinearRegression)
)

# Data source strategy for each test
Xy_strategy_shared = hst.shared(testing_strategies.Xy_pd(), key="Xy_pd")
# derived strategies
X_strategy = Xy_strategy_shared.map(lambda Xy: Xy[0])
y_strategy = Xy_strategy_shared.map(lambda Xy: Xy[1])


evaluators_strategy = hst.lists(hst.builds(Evaluator), max_size=10)
random_state_strategy = hst.one_of(
    hst.none(),
    hst.integers(min_value=0, max_value=2**32 - 1),
    hst.builds(RandomState),
)


# Some of this code was written by the `hypothesis.extra.ghostwriter` module
# and is provided under the Creative Commons Zero public domain dedication.
@given(
    estimator=estimator_strategy,
    X=X_strategy,
    y=y_strategy,
    evaluators=evaluators_strategy,
    replications=hst.integers(
        min_value=1, max_value=10
    ),  # TODO: max_value should be increased when parallelising
    random_state=random_state_strategy,
    use_group_cv=hst.booleans(),
)
def test_fuzz_bootstrap_model(
    estimator, X, y, evaluators, replications, random_state, use_group_cv
):
    """Simple fuzz-testing to ensure that we can run bootstrap_model without exceptions."""
    try:
        bootstrap_model(
            estimator=estimator,
            X=X,
            y=y,
            evaluators=evaluators,
            replications=replications,
            random_state=random_state,
            use_group_cv=use_group_cv,
        )
    except ValueError as ve:
        # Discard value errors;
        # basically all overflows or similar due to random data generation
        logger.warning(ve)
        hyp.reject()


# ---------- Fuzz-test bootcross_model -------------


# Data source strategy for each test
n = 30  # Number of rows. Setting this too high may make test generation prohibitively slow
Xy_strategy_shared = hst.shared(testing_strategies.Xy_pd(n_rows=n), key="Xy_pd")

# derived strategies
X_strategy = Xy_strategy_shared.map(lambda Xy: Xy[0])
y_strategy = Xy_strategy_shared.map(lambda Xy: Xy[1])

test_size_strategy = hst.one_of(
    hst.integers(min_value=1, max_value=n - 1),
    hst.floats(min_value=1.0 / n, max_value=(n-1.0) / n),
)


@given(
    estimator=estimator_strategy,
    X=X_strategy,
    y=y_strategy,
    evaluators=evaluators_strategy,
    replications=hst.integers(
        min_value=1, max_value=10
    ),  # TODO: max_value should be increased when parallelising
    test_size=test_size_strategy,
    random_state=random_state_strategy,
    use_group_cv=hst.booleans(),
)
def test_fuzz_bootcross_model(
    estimator, X, y, evaluators, replications, test_size, random_state, use_group_cv
):
    """Simple fuzz-testing to ensure that we can run bootcross_model without exceptions."""
    try:
        bootcross_model(
            estimator=estimator,
            X=X,
            y=y,
            evaluators=evaluators,
            replications=replications,
            test_size=test_size,
            random_state=random_state,
            use_group_cv=use_group_cv,
        )
    except ValueError as ve:
        # Discard value errors;
        # basically all overflows or similar due to random data generation
        logger.warning(ve)
        hyp.reject()


# ---------- Fuzz-test crossval_model -------------


@hst.composite
def _n_samples(draw: Callable, min_bound_strat: hst.SearchStrategy[int]) -> int:
    """Generate count of samples to draw; bounded from below by the output of the given strategy."""
    min_bound = draw(min_bound_strat)
    n_samples = draw(hst.integers(min_value=min_bound, max_value=20))
    return n_samples


# many cross-val strategies depend on the number of folds;
# this must be shared between the strategies for each test
n_folds = hst.shared(hst.integers(min_value=2, max_value=10), key="n_folds")

n_rows = hst.shared(
    # min n_rows = n_folds + 1 ; required by some folds
    _n_samples(min_bound_strat=n_folds.map(lambda n: n + 1)),
    key="n_rows",
)
# strategy for generating Xy data with a fixed number of rows
# (determined by known strategy n_rows)
Xy_strategy_shared_bounded = hst.shared(
    testing_strategies.Xy_pd(n_rows=n_rows), key="Xy_pd_bounded"
)

# derived strategies
X_strategy_bounded = Xy_strategy_shared_bounded.map(lambda Xy: Xy[0])
y_strategy_bounded = Xy_strategy_shared_bounded.map(lambda Xy: Xy[1])


# Some of this code was written by the `hypothesis.extra.ghostwriter` module
# and is provided under the Creative Commons Zero public domain dedication.
@given(
    estimator=estimator_strategy,
    X=X_strategy_bounded,
    y=y_strategy_bounded,
    evaluators=evaluators_strategy,
    cv=hst.one_of(
        # implicit KFold; number of folds
        n_folds,
        hst.builds(LeaveOneOut),
        hst.builds(TimeSeriesSplit, n_splits=n_folds),
        # hst.builds(KFold, n_splits=n_folds), # k_fold is created implicitly already
        # TODO: encode/document the dependence between n_folds and stratification groups
        #       as this breaks stratification
        #        hst.builds(StratifiedKFold, n_splits=n_folds),
        # TODO: must to pass groups (indices) parameter if we want to use grouping cvs
        #        hst.builds(GroupKFold, n_splits=n_folds),
        #        hst.builds(StratifiedGroupKFold, n_splits=n_folds),
        #        hst.builds(LeaveOneGroupOut),
        # TODO: None doesn't work if data has <5 rows
        # hst.none(),
    ),
    random_state=random_state_strategy,
    stratify=hst.one_of(
        # TODO: None fails if we use a CV that expects stratification
        hst.none(),
        # arrays(
        #     dtype=scalar_dtypes(),
        #     # TODO: ad-hoc; an array with the same number of els as X/y have rows
        #     shape=X_strategy_bounded.map(
        #         lambda x: (x.shape[0],)
        #     ),
        # ),
    ),
)
def test_fuzz_crossval_model(estimator, X, y, evaluators, cv, random_state, stratify):
    """Simple fuzz-testing to ensure that we can run bootstrap_mode without exceptions."""
    try:
        crossval_model(
            estimator=estimator,
            X=X,
            y=y,
            evaluators=evaluators,
            cv=cv,
            random_state=random_state,
            stratify=stratify,
        )
    except ValueError as ve:
        # Discard value errors;
        # basically all overflows or similar due to random data generation
        logger.warning(ve)
        hyp.reject()<|MERGE_RESOLUTION|>--- conflicted
+++ resolved
@@ -247,10 +247,7 @@
     # Make sure training and testing are not overlapping
     assert len(set(tri).intersection(set(tsi))) == 0
 
-<<<<<<< HEAD
-=======
-
->>>>>>> c2471488
+
 # ---------- Fuzz-test bootstrap_model -------------
 
 # * Helpers *
