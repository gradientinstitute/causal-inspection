# Copyright (c) Gradient Institute. All rights reserved.
# Licensed under the Apache 2.0 License.
"""Tests for model_evaluation module."""
import logging
from typing import Callable

import hypothesis as hyp
import hypothesis.strategies as hst
import numpy as np
import pytest
from cinspect.evaluators import Evaluator
<<<<<<< HEAD
from cinspect.model_evaluation import (_bootcross_split, bootcross_model,
                                       bootstrap_model, crossval_model)
=======
from cinspect.model_evaluation import (bootstrap_model, crossval_model,
                                       bootcross_model, _bootcross_split)
>>>>>>> 52314c16
from hypothesis import given
from numpy.random.mtrand import RandomState
from sklearn.base import BaseEstimator
from sklearn.dummy import DummyRegressor
from sklearn.linear_model import LinearRegression
<<<<<<< HEAD
# KFold,; GroupKFold,; LeaveOneGroupOut,; StratifiedGroupKFold,; StratifiedKFold,
=======

>>>>>>> 52314c16
from sklearn.model_selection._split import LeaveOneOut, TimeSeriesSplit
from sklearn.utils.validation import check_random_state

import testing_strategies

logger = logging.getLogger()


class _MockEstimator(BaseEstimator):
    def __init__(self):
        self.is_fitted = False

    def fit(self, X, y):
        self.is_fitted = True
        self.groups_called = False
        return self

    def predict(self, X, y=None):
        raise RuntimeError("Model evaluators should not call predict.")


class _MockGroupEstimator(_MockEstimator):
    def fit(self, X, y, groups=None):
        self.is_fitted = True
        self.groups_called = True if groups is not None else False
        return self


class _MockEvaluator(Evaluator):
    def __init__(self):
        self.eval = False
        self.prepare_call = False
        self.aggregate_call = False

    def prepare(self, estimator, X, y=None, random_state=None):
        assert not estimator.is_fitted
        assert not self.eval
        assert not self.aggregate_call
        self.prepare_call = True

    def evaluate(self, estimator, X, y=None):
        assert estimator.is_fitted
        assert not self.aggregate_call
        self.eval = True

    def aggregate(self, name=None, estimator_score=None, outdir=None):
        assert self.eval
        self.aggregate_call = True


model_evaluators = [crossval_model, bootstrap_model, bootcross_model]


@pytest.mark.parametrize("eval_func", model_evaluators)
def test_eval_function_calls(eval_func, make_simple_data):
    """Test the model evaluator functions are being called correctly."""
    estimator = _MockEstimator()
    evaluators = [_MockEvaluator()]
    X, y = make_simple_data

    evaluators = eval_func(estimator, X, y, evaluators)
    assert evaluators[0].aggregate_call  # type: ignore


@pytest.mark.parametrize("eval_func", [bootcross_model, bootstrap_model])
@pytest.mark.parametrize("estimator", [_MockGroupEstimator, _MockEstimator])
@pytest.mark.parametrize("flag", [True, False])
def test_groups_input(eval_func, estimator, flag, make_simple_data):
    """Test that groups are input to the estimator as expected."""
    estimator = _MockEstimator()
    evaluators = [_MockEvaluator()]
    X, y = make_simple_data

    evaluators = eval_func(estimator, X, y, evaluators, use_group_cv=flag)
    if isinstance(estimator, _MockGroupEstimator) and flag:
        assert estimator.groups_called
    else:
        assert not estimator.groups_called


class _MockRandomEvaluator(Evaluator):
    """Produce a random evaluation."""

    def __init__(self, sample_from_rng_with_distribution):
        """Produce a random evaluation, drawn using the given sampling function."""
        self._random_state = None
        self._results = []
        self._sample_from_rng_with_distribution = sample_from_rng_with_distribution
        pass

    def prepare(self, estimator, X, y=None, random_state=None):
        """Initialise using data; in this case, only the random state is used."""
        self._random_state = random_state

    def evaluate(self, estimator, X, y):
        """Evaluate estimator; in this case, the evaluation is random."""
        # pass through/seed/create new rng as appropriate
        self._random_state = check_random_state(self._random_state)
        result = self._sample_from_rng_with_distribution(self._random_state)
        # intended semantics is that repeated calls *append* to internal state
        self._results.append(result)

        return result

    def get_results(self):
        """Return (random) evaluation."""
        return self._results


random_seeds = [42, np.random.RandomState()]


@pytest.mark.parametrize("random_state", random_seeds)
@pytest.mark.parametrize("eval_func", model_evaluators)
def test_reproducible_function_calls(eval_func, random_state, make_simple_data):
    """Test that model evaluator functions produce same output given same input."""
    estimator = _MockEstimator()
    X, y = make_simple_data

    def sample_from_rng_with_distribution(rng):
        return rng.normal()

    evaluators_1 = [_MockRandomEvaluator(sample_from_rng_with_distribution)]
    evaluators_2 = [_MockRandomEvaluator(sample_from_rng_with_distribution)]

    evaluators_1_ = eval_func(estimator, X, y, evaluators_1, random_state=random_state)
    evaluators_2_ = eval_func(estimator, X, y, evaluators_2, random_state=random_state)

    # Two equality tests to allow for mutated OR new evaluators to be returned.
    # The interface leaves this ambiguous,
    # But the two assertions below should hold for any reasonable implementation.
    def all_results(evals):

        # get results from each evaluator in the list
        map(lambda ev: ev.get_results(), evals)

    # results of the evals passed to the model_evaluation function
    results_1 = all_results(evaluators_1)
    results_2 = all_results(evaluators_2)

    # results of evals returned by the model_evaluation function
    results_1_ = all_results(evaluators_1_)
    results_2_ = all_results(evaluators_2_)

    assert results_1 == results_2
    assert results_1_ == results_2_


class _MockLinearEstimator(BaseEstimator):
    def __init__(self, coefs):
        coefs = np.array(coefs)
        assert len(coefs.shape) == 1
        self._coefs = coefs

    def fit(self, X, y):
        pass

    def predict(self, X):
        y_pred = self._coefs @ X
        return y_pred


def test_bootstrap_samples_from_eval_distribution(
    make_simple_data, n_bootstraps=10, n_repeats=10, seed=None
):
    """Test that true mean is in 95%CI of bootstrap samples.

    If there is a very probability that it's not, this test fails.

    This test simply repeats _test_bootstrap_samples_from_eval_distribution n_repeats times,
    with n_bootstraps bootstraps each time,
    and fails if it fails 100% of the time; chance of false failure is ~0.05**(n_repeats).

    The default of 10 repeats puts us at a 1:1e14 chance of false failure.

    This is obviously at the expense of allowing more false passes.
    """
    # generate a sequence of random seeds
    rng = check_random_state(seed)
    seeds = rng.randint(0, 10000, size=n_repeats)
    logger.info(f"seeds {seeds}")

    within_bound_list = [
        _test_bootstrap_samples_from_eval_distribution(
            n_bootstraps, random_state, make_simple_data
        )
        for random_state in seeds
    ]

    assert np.any(within_bound_list)


def _test_bootstrap_samples_from_eval_distribution(
        n_bootstraps, random_state, make_simple_data
):
    """Test that true mean is in 95%CI of bootstrap samples.

    This is a sanity test of bootstrapping from an Evaluator
    that generates evaluations from a known distribution;
    it does not make meaningful use of an estimator.

    This is deterministic, assuming proper use of random seeds
    (so won't break unless a dependent use of rngs is changed,
    in which case there's a 5% chance of a false negative,
    in which case change the seed?)
    """
    estimator = _MockEstimator()
    X, y = make_simple_data

    # TODO: parametrise over eval_distribution
    mean = 0
    stdev = 1

    # with 95% probability,
    # mean in bs_mean +- bound.
    bound = 1.96 * (stdev / (np.sqrt(n_bootstraps)))

    def sample_from_normal(rng):
        return rng.normal(mean, stdev)

    evaluator = _MockRandomEvaluator(sample_from_normal)

    # seed from which to generate a sequence of random seeds
    [evaluator_] = bootstrap_model(
        estimator,
        X,
        y,
        [evaluator],
        replications=n_bootstraps,
        random_state=random_state,
    )
    results = evaluator_.get_results()
    bs_mean = np.mean(results)

    logger.info(f"Checking that {mean} is within {bs_mean} +- {bound}")

    within_bound = (mean >= bs_mean - bound) and (mean <= bs_mean + bound)

    return within_bound


@pytest.mark.parametrize("random_state", random_seeds)
@pytest.mark.parametrize("test_size", [100, 300])
def test_bootcross_split(random_state, test_size):
    """Make sure the bootstrap - splitting is working as intended."""
    N = 1000
    random_state = check_random_state(random_state)
    tri, tsi = _bootcross_split(N, test_size, random_state)

    # Test size of test set
    assert len(tsi) == test_size

    # Make sure training and testing are not overlapping
    assert len(set(tri).intersection(set(tsi))) == 0



# ---------- Fuzz-test bootstrap_model -------------


# * Helpers *
estimator_strategy = hst.one_of(
    hst.builds(DummyRegressor), hst.builds(LinearRegression)
)

# Data source strategy for each test
Xy_strategy_shared = hst.shared(testing_strategies.Xy_pd(), key="Xy_pd")
# derived strategies
X_strategy = Xy_strategy_shared.map(lambda Xy: Xy[0])
y_strategy = Xy_strategy_shared.map(lambda Xy: Xy[1])


evaluators_strategy = hst.lists(hst.builds(Evaluator), max_size=10)
random_state_strategy = hst.one_of(
    hst.none(),
    hst.integers(min_value=0, max_value=2**32 - 1),
    hst.builds(RandomState),
)


# Some of this code was written by the `hypothesis.extra.ghostwriter` module
# and is provided under the Creative Commons Zero public domain dedication.
@given(
    estimator=estimator_strategy,
    X=X_strategy,
    y=y_strategy,
    evaluators=evaluators_strategy,
    replications=hst.integers(
        min_value=1, max_value=10
    ),  # TODO: max_value should be increased when parallelising
    random_state=random_state_strategy,
    use_group_cv=hst.booleans(),
)
def test_fuzz_bootstrap_model(
    estimator, X, y, evaluators, replications, random_state, use_group_cv
):
    """Simple fuzz-testing to ensure that we can run bootstrap_model without exceptions."""
    try:
        bootstrap_model(
            estimator=estimator,
            X=X,
            y=y,
            evaluators=evaluators,
            replications=replications,
            random_state=random_state,
            use_group_cv=use_group_cv,
        )
    except ValueError as ve:
        # Discard value errors;
        # basically all overflows or similar due to random data generation
        logger.warning(ve)
        hyp.reject()


# ---------- Fuzz-test bootcross_model -------------


# Data source strategy for each test
n = 30  # Number of rows. Setting this too high may make test generation prohibitively slow
Xy_strategy_shared = hst.shared(testing_strategies.Xy_pd(n_rows=n), key="Xy_pd")

# derived strategies
X_strategy = Xy_strategy_shared.map(lambda Xy: Xy[0])
y_strategy = Xy_strategy_shared.map(lambda Xy: Xy[1])

test_size_strategy = hst.one_of(
    hst.integers(min_value=1, max_value=n - 1),
    hst.floats(min_value=1.0 / n, max_value=(n-1.0) / n),
)


@given(
    estimator=estimator_strategy,
    X=X_strategy,
    y=y_strategy,
    evaluators=evaluators_strategy,
    replications=hst.integers(
        min_value=1, max_value=10
    ),  # TODO: max_value should be increased when parallelising
    test_size=test_size_strategy,
    random_state=random_state_strategy,
    use_group_cv=hst.booleans(),
)
def test_fuzz_bootcross_model(
    estimator, X, y, evaluators, replications, test_size, random_state, use_group_cv
):
    """Simple fuzz-testing to ensure that we can run bootcross_model without exceptions."""
    try:
        bootcross_model(
            estimator=estimator,
            X=X,
            y=y,
            evaluators=evaluators,
            replications=replications,
            test_size=test_size,
            random_state=random_state,
            use_group_cv=use_group_cv,
        )
    except ValueError as ve:
        # Discard value errors;
        # basically all overflows or similar due to random data generation
        logger.warning(ve)
        hyp.reject()


# ---------- Fuzz-test crossval_model -------------


@hst.composite
def _n_samples(draw: Callable, min_bound_strat: hst.SearchStrategy[int]) -> int:
    """Generate count of samples to draw; bounded from below by the output of the given strategy."""
    min_bound = draw(min_bound_strat)
    n_samples = draw(hst.integers(min_value=min_bound, max_value=20))
    return n_samples


# many cross-val strategies depend on the number of folds;
# this must be shared between the strategies for each test
n_folds = hst.shared(hst.integers(min_value=2, max_value=10), key="n_folds")

n_rows = hst.shared(
    # min n_rows = n_folds + 1 ; required by some folds
    _n_samples(min_bound_strat=n_folds.map(lambda n: n + 1)),
    key="n_rows",
)
# strategy for generating Xy data with a fixed number of rows
# (determined by known strategy n_rows)
Xy_strategy_shared_bounded = hst.shared(
    testing_strategies.Xy_pd(n_rows=n_rows), key="Xy_pd_bounded"
)

# derived strategies
X_strategy_bounded = Xy_strategy_shared_bounded.map(lambda Xy: Xy[0])
y_strategy_bounded = Xy_strategy_shared_bounded.map(lambda Xy: Xy[1])


# Some of this code was written by the `hypothesis.extra.ghostwriter` module
# and is provided under the Creative Commons Zero public domain dedication.
@given(
    estimator=estimator_strategy,
    X=X_strategy_bounded,
    y=y_strategy_bounded,
    evaluators=evaluators_strategy,
    cv=hst.one_of(
        # implicit KFold; number of folds
        n_folds,
        hst.builds(LeaveOneOut),
        hst.builds(TimeSeriesSplit, n_splits=n_folds),
        # hst.builds(KFold, n_splits=n_folds), # k_fold is created implicitly already
        # TODO: encode/document the dependence between n_folds and stratification groups
        #       as this breaks stratification
        #        hst.builds(StratifiedKFold, n_splits=n_folds),
        # TODO: must to pass groups (indices) parameter if we want to use grouping cvs
        #        hst.builds(GroupKFold, n_splits=n_folds),
        #        hst.builds(StratifiedGroupKFold, n_splits=n_folds),
        #        hst.builds(LeaveOneGroupOut),
        # TODO: None doesn't work if data has <5 rows
        # hst.none(),
    ),
    random_state=random_state_strategy,
    stratify=hst.one_of(
        # TODO: None fails if we use a CV that expects stratification
        hst.none(),
        # arrays(
        #     dtype=scalar_dtypes(),
        #     # TODO: ad-hoc; an array with the same number of els as X/y have rows
        #     shape=X_strategy_bounded.map(
        #         lambda x: (x.shape[0],)
        #     ),
        # ),
    ),
)
def test_fuzz_crossval_model(estimator, X, y, evaluators, cv, random_state, stratify):
    """Simple fuzz-testing to ensure that we can run bootstrap_mode without exceptions."""
    try:
        crossval_model(
            estimator=estimator,
            X=X,
            y=y,
            evaluators=evaluators,
            cv=cv,
            random_state=random_state,
            stratify=stratify,
        )
    except ValueError as ve:
        # Discard value errors;
        # basically all overflows or similar due to random data generation
        logger.warning(ve)
        hyp.reject()<|MERGE_RESOLUTION|>--- conflicted
+++ resolved
@@ -9,23 +9,13 @@
 import numpy as np
 import pytest
 from cinspect.evaluators import Evaluator
-<<<<<<< HEAD
 from cinspect.model_evaluation import (_bootcross_split, bootcross_model,
                                        bootstrap_model, crossval_model)
-=======
-from cinspect.model_evaluation import (bootstrap_model, crossval_model,
-                                       bootcross_model, _bootcross_split)
->>>>>>> 52314c16
 from hypothesis import given
 from numpy.random.mtrand import RandomState
 from sklearn.base import BaseEstimator
 from sklearn.dummy import DummyRegressor
 from sklearn.linear_model import LinearRegression
-<<<<<<< HEAD
-# KFold,; GroupKFold,; LeaveOneGroupOut,; StratifiedGroupKFold,; StratifiedKFold,
-=======
-
->>>>>>> 52314c16
 from sklearn.model_selection._split import LeaveOneOut, TimeSeriesSplit
 from sklearn.utils.validation import check_random_state
 
